[workspace]
members = [
    # Binaries
    "core/bin/block_reverter",
    "core/bin/contract-verifier",
    "core/bin/external_node",
    "core/bin/merkle_tree_consistency_checker",
    "core/bin/snapshots_creator",
    "core/bin/system-constants-generator",
    "core/bin/verified_sources_fetcher",
    "core/bin/zksync_server",
    "core/bin/genesis_generator",
    "core/bin/zksync_tee_prover",
    # Node services
    "core/node/node_framework",
    "core/node/proof_data_handler",
    "core/node/block_reverter",
    "core/node/commitment_generator",
    "core/node/house_keeper",
    "core/node/genesis",
    "core/node/shared_metrics",
    "core/node/db_pruner",
    "core/node/fee_model",
    "core/node/da_dispatcher",
    "core/node/eth_sender",
    "core/node/vm_runner",
    "core/node/test_utils",
    "core/node/state_keeper",
    "core/node/reorg_detector",
    "core/node/consistency_checker",
    "core/node/metadata_calculator",
    "core/node/node_sync",
    "core/node/node_storage_init",
    "core/node/consensus",
    "core/node/contract_verification_server",
    "core/node/api_server",
    "core/node/tee_verifier_input_producer",
    "core/node/base_token_adjuster",
    "core/node/external_proof_integration_api",
    "core/node/logs_bloom_backfill",
    # Libraries
    "core/lib/db_connection",
    "core/lib/zksync_core_leftovers",
    "core/lib/basic_types",
    "core/lib/config",
    "core/lib/constants",
    "core/lib/contract_verifier",
    "core/lib/contracts",
    "core/lib/circuit_breaker",
    "core/lib/dal",
    "core/lib/env_config",
    "core/lib/da_client",
    "core/lib/default_da_clients",
    "core/lib/eth_client",
    "core/lib/eth_signer",
    "core/lib/l1_contract_interface",
    "core/lib/mempool",
    "core/lib/merkle_tree",
    "core/lib/mini_merkle_tree",
    "core/lib/node_framework_derive",
    "core/lib/object_store",
    "core/lib/prover_interface",
    "core/lib/queued_job_processor",
    "core/lib/state",
    "core/lib/storage",
    "core/lib/tee_verifier",
    "core/lib/types",
    "core/lib/protobuf_config",
    "core/lib/utils",
    "core/lib/vlog",
    "core/lib/multivm",
    "core/lib/vm_interface",
    "core/lib/vm_utils",
    "core/lib/web3_decl",
    "core/lib/snapshots_applier",
    "core/lib/crypto_primitives",
    "core/lib/external_price_api",
    # Test infrastructure
    "core/tests/test_account",
    "core/tests/loadnext",
    "core/tests/vm-benchmark",
    # Parts of prover workspace that are needed for Core workspace
    "prover/crates/lib/prover_dal",
    
    # VIA Protocol Related Crates
    "core/lib/via_btc_client",
    "core/lib/via_da_clients",
    "core/lib/via_verification",
    "core/node/via_btc_watch",
    "core/node/via_da_dispatcher",
    "core/bin/via_server",
    "core/node/via_btc_sender",
    "core/node/via_fee_model",
    "core/node/via_state_keeper",
    "core/lib/via_da_clients",
    "core/lib/via_musig2",
    "core/lib/via_withdrawal_client",
<<<<<<< HEAD
    "core/bin/via_verifier",

=======
>>>>>>> e3377110
]

resolver = "2"

exclude = []

# for `perf` profiling
[profile.perf]
inherits = "release"
debug = true

[workspace.package]
version = "0.1.0"
edition = "2021"
authors = ["The Matter Labs Team <hello@matterlabs.dev>"]
homepage = "https://zksync.io/"
repository = "https://github.com/matter-labs/zksync-era"
license = "MIT OR Apache-2.0"
keywords = ["blockchain", "zksync"]
categories = ["cryptography"]

[workspace.dependencies]
# "External" dependencies
anyhow = "1"
assert_matches = "1.5"
async-trait = "0.1"
axum = "0.7.5"
backon = "0.4.4"
bigdecimal = "0.4.5"
bincode = "1"
blake2 = "0.10"
chrono = "0.4"
clap = "4.2.2"
codegen = "0.2.0"
criterion = "0.4.0"
ctrlc = "3.1"
dashmap = "5.5.3"
derive_more = "=1.0.0-beta.6"
envy = "0.4"
ethabi = "18.0.0"
flate2 = "1.0.28"
futures = "0.3"
google-cloud-auth = "0.16.0"
google-cloud-storage = "0.20.0"
governor = "0.4.2"
hex = "0.4"
http = "1.1"
hyper = "1.3"
iai = "0.1"
insta = "1.29.0"
itertools = "0.10"
jsonrpsee = { version = "0.23", default-features = false }
lazy_static = "1.4"
leb128 = "0.2.5"
lru = { version = "0.12.1", default-features = false }
mini-moka = "0.10.0"
num = "0.4.0"
num_cpus = "1.13"
num_enum = "0.7.2"
once_cell = "1"
opentelemetry = "0.24.0"
opentelemetry_sdk = "0.24.0"
opentelemetry-otlp = "0.17.0"
opentelemetry-semantic-conventions = "0.16.0"
opentelemetry-appender-tracing = "0.5"
pin-project-lite = "0.2.13"
pretty_assertions = "1"
prost = "0.12.1"
rand = "0.8"
rayon = "1.3.1"
regex = "1"
reqwest = "0.12"
rlp = "0.5"
rocksdb = "0.21.0"
rustc_version = "0.4.0"
rustls = "0.23"
secp256k1 = { version = "0.27.0", features = ["recovery", "global-context"] }
secrecy = "0.8.0"
semver = "1"
sentry = "0.31"
serde = "1"
serde_json = "1"
serde_with = "1"
serde_yaml = "0.9"
sha2 = "0.10.8"
sha3 = "0.10.8"
sqlx = "0.8.1"
static_assertions = "1.1"
structopt = "0.3.20"
strum = "0.26"
tempfile = "3.0.2"
test-casing = "0.1.2"
test-log = "0.2.15"
thiserror = "1"
thread_local = "1.1"
tikv-jemallocator = "0.5"
tiny-keccak = "2"
tokio = "1"
tower = "0.4.13"
tower-http = "0.5.2"
tracing = "0.1"
tracing-subscriber = "0.3"
tracing-opentelemetry = "0.25.0"
time = "0.3.36" # Has to be same as used by `tracing-subscriber`
url = "2"
web3 = "0.19.0"
fraction = "0.15.3"

# Proc-macro
syn = "2.0"
quote = "1.0"
proc-macro2 = "1.0"
trybuild = "1.0"

# "Internal" dependencies
vise = "0.2.0"
vise-exporter = "0.2.0"

# Here and below:
# We *always* pin the latest version of protocol to disallow accidental changes in the execution logic.
# However, for the historical version of protocol crates, we have lax requirements. Otherwise,
# Bumping a crypto dependency like `boojum` would require us to republish all the historical packages.
circuit_sequencer_api_1_3_3 = { package = "circuit_sequencer_api", version = "0.133" }
circuit_sequencer_api_1_4_0 = { package = "circuit_sequencer_api", version = "0.140" }
circuit_sequencer_api_1_4_1 = { package = "circuit_sequencer_api", version = "0.141" }
circuit_sequencer_api_1_4_2 = { package = "circuit_sequencer_api", version = "0.142" }
circuit_sequencer_api_1_5_0 = { package = "circuit_sequencer_api", version = "=0.150.4" }
crypto_codegen = { package = "zksync_solidity_vk_codegen", version = "=0.1.0" }
kzg = { package = "zksync_kzg", version = "=0.150.4" }
zk_evm = { version = "=0.133.0" }
zk_evm_1_3_1 = { package = "zk_evm", version = "0.131.0-rc.2" }
zk_evm_1_3_3 = { package = "zk_evm", version = "0.133.0" }
zk_evm_1_4_0 = { package = "zk_evm", version = "0.140.0" }
zk_evm_1_4_1 = { package = "zk_evm", version = "0.141.0" }
zk_evm_1_5_0 = { package = "zk_evm", version = "=0.150.4" }

# New VM; pinned to a specific commit because of instability
vm2 = { git = "https://github.com/matter-labs/vm2.git", rev = "2276b7b5af520fca0477bdafe43781b51896d235" }

# Consensus dependencies.
zksync_concurrency = "=0.1.0-rc.11"
zksync_consensus_bft = "=0.1.0-rc.11"
zksync_consensus_crypto = "=0.1.0-rc.11"
zksync_consensus_executor = "=0.1.0-rc.11"
zksync_consensus_network = "=0.1.0-rc.11"
zksync_consensus_roles = "=0.1.0-rc.11"
zksync_consensus_storage = "=0.1.0-rc.11"
zksync_consensus_utils = "=0.1.0-rc.11"
zksync_protobuf = "=0.1.0-rc.11"
zksync_protobuf_build = "=0.1.0-rc.11"

# "Local" dependencies
zksync_multivm = { version = "0.1.0", path = "core/lib/multivm" }
zksync_prover_dal = { version = "0.1.0", path = "prover/crates/lib/prover_dal" }
zksync_vlog = { version = "0.1.0", path = "core/lib/vlog" }
zksync_vm_interface = { version = "0.1.0", path = "core/lib/vm_interface" }
zksync_vm_utils = { version = "0.1.0", path = "core/lib/vm_utils" }
zksync_basic_types = { version = "0.1.0", path = "core/lib/basic_types" }
zksync_circuit_breaker = { version = "0.1.0", path = "core/lib/circuit_breaker" }
zksync_config = { version = "0.1.0", path = "core/lib/config" }
zksync_contract_verifier_lib = { version = "0.1.0", path = "core/lib/contract_verifier" }
zksync_contracts = { version = "0.1.0", path = "core/lib/contracts" }
zksync_core_leftovers = { version = "0.1.0", path = "core/lib/zksync_core_leftovers" }
zksync_dal = { version = "0.1.0", path = "core/lib/dal" }
zksync_db_connection = { version = "0.1.0", path = "core/lib/db_connection" }
zksync_env_config = { version = "0.1.0", path = "core/lib/env_config" }
zksync_eth_client = { version = "0.1.0", path = "core/lib/eth_client" }
zksync_da_client = { version = "0.1.0", path = "core/lib/da_client" }
zksync_default_da_clients = { version = "0.1.0", path = "core/lib/default_da_clients" }
zksync_eth_signer = { version = "0.1.0", path = "core/lib/eth_signer" }
zksync_health_check = { version = "0.1.0", path = "core/lib/health_check" }
zksync_l1_contract_interface = { version = "0.1.0", path = "core/lib/l1_contract_interface" }
zksync_mempool = { version = "0.1.0", path = "core/lib/mempool" }
zksync_merkle_tree = { version = "0.1.0", path = "core/lib/merkle_tree" }
zksync_mini_merkle_tree = { version = "0.1.0", path = "core/lib/mini_merkle_tree" }
zksync_object_store = { version = "0.1.0", path = "core/lib/object_store" }
zksync_protobuf_config = { version = "0.1.0", path = "core/lib/protobuf_config" }
zksync_prover_interface = { version = "0.1.0", path = "core/lib/prover_interface" }
zksync_queued_job_processor = { version = "0.1.0", path = "core/lib/queued_job_processor" }
zksync_snapshots_applier = { version = "0.1.0", path = "core/lib/snapshots_applier" }
zksync_state = { version = "0.1.0", path = "core/lib/state" }
zksync_storage = { version = "0.1.0", path = "core/lib/storage" }
zksync_system_constants = { version = "0.1.0", path = "core/lib/constants" }
zksync_tee_verifier = { version = "0.1.0", path = "core/lib/tee_verifier" }
zksync_test_account = { version = "0.1.0", path = "core/tests/test_account" }
zksync_types = { version = "0.1.0", path = "core/lib/types" }
zksync_utils = { version = "0.1.0", path = "core/lib/utils" }
zksync_web3_decl = { version = "0.1.0", path = "core/lib/web3_decl" }
zksync_crypto_primitives = { version = "0.1.0", path = "core/lib/crypto_primitives" }
zksync_external_price_api = { version = "0.1.0", path = "core/lib/external_price_api" }

# Framework and components
zksync_node_framework = { version = "0.1.0", path = "core/node/node_framework" }
zksync_node_framework_derive = { version = "0.1.0", path = "core/lib/node_framework_derive" }
zksync_eth_watch = { version = "0.1.0", path = "core/node/eth_watch" }
zksync_shared_metrics = { version = "0.1.0", path = "core/node/shared_metrics" }
zksync_proof_data_handler = { version = "0.1.0", path = "core/node/proof_data_handler" }
zksync_block_reverter = { version = "0.1.0", path = "core/node/block_reverter" }
zksync_commitment_generator = { version = "0.1.0", path = "core/node/commitment_generator" }
zksync_house_keeper = { version = "0.1.0", path = "core/node/house_keeper" }
zksync_node_genesis = { version = "0.1.0", path = "core/node/genesis" }
zksync_da_dispatcher = { version = "0.1.0", path = "core/node/da_dispatcher" }
zksync_eth_sender = { version = "0.1.0", path = "core/node/eth_sender" }
zksync_node_db_pruner = { version = "0.1.0", path = "core/node/db_pruner" }
zksync_node_fee_model = { version = "0.1.0", path = "core/node/fee_model" }
zksync_vm_runner = { version = "0.1.0", path = "core/node/vm_runner" }
zksync_external_proof_integration_api = { version = "0.1.0", path = "core/node/external_proof_integration_api" }
zksync_node_test_utils = { version = "0.1.0", path = "core/node/test_utils" }
zksync_state_keeper = { version = "0.1.0", path = "core/node/state_keeper" }
zksync_reorg_detector = { version = "0.1.0", path = "core/node/reorg_detector" }
zksync_consistency_checker = { version = "0.1.0", path = "core/node/consistency_checker" }
zksync_metadata_calculator = { version = "0.1.0", path = "core/node/metadata_calculator" }
zksync_node_sync = { version = "0.1.0", path = "core/node/node_sync" }
zksync_node_storage_init = { version = "0.1.0", path = "core/node/node_storage_init" }
zksync_node_consensus = { version = "0.1.0", path = "core/node/consensus" }
zksync_contract_verification_server = { version = "0.1.0", path = "core/node/contract_verification_server" }
zksync_node_api_server = { version = "0.1.0", path = "core/node/api_server" }
zksync_tee_verifier_input_producer = { version = "0.1.0", path = "core/node/tee_verifier_input_producer" }
zksync_base_token_adjuster = { version = "0.1.0", path = "core/node/base_token_adjuster" }
zksync_logs_bloom_backfill = { version = "0.1.0", path = "core/node/logs_bloom_backfill" }

# VIA Protocol Related Components
via_btc_client= { version = "0.1.0", path = "core/lib/via_btc_client" }
via_withdrawal_client = { version = "0.1.0", path = "core/lib/via_withdrawal_client" }
via_da_clients = { version = "0.1.0", path = "core/lib/via_da_clients" }
via_validator_lib = { version = "0.1.0", path = "core/lib/via_validation" }
via_btc_watch = { version = "0.1.0", path = "core/node/via_btc_watch" }
via_da_dispatcher = { version = "0.1.0", path = "core/node/via_da_dispatcher" }
via_btc_sender = { version = "0.1.0", path = "core/node/via_btc_sender" }
via_fee_model = { version = "0.1.0", path = "core/node/via_fee_model" }
via_state_keeper = { version = "0.1.0", path = "core/node/via_state_keeper" }
via_musig2 = { version = "0.1.0", path = "core/lib/via_musig2" }<|MERGE_RESOLUTION|>--- conflicted
+++ resolved
@@ -95,11 +95,8 @@
     "core/lib/via_da_clients",
     "core/lib/via_musig2",
     "core/lib/via_withdrawal_client",
-<<<<<<< HEAD
     "core/bin/via_verifier",
 
-=======
->>>>>>> e3377110
 ]
 
 resolver = "2"
