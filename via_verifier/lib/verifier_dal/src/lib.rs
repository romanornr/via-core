--- conflicted
+++ resolved
@@ -21,11 +21,8 @@
 pub mod models;
 pub mod via_blocks_dal;
 pub mod via_btc_sender_dal;
-<<<<<<< HEAD
+pub mod via_indexer_dal;
 pub mod via_protocol_versions_dal;
-=======
-pub mod via_indexer_dal;
->>>>>>> bbe33f05
 pub mod via_transactions_dal;
 pub mod via_votes_dal;
 
@@ -47,11 +44,8 @@
     fn via_btc_sender_dal(&mut self) -> ViaBtcSenderDal<'_, 'a>;
     fn via_block_dal(&mut self) -> ViaBlocksDal<'_, 'a>;
     fn via_transactions_dal(&mut self) -> ViaTransactionsDal<'_, 'a>;
-<<<<<<< HEAD
     fn via_protocol_versions_dal(&mut self) -> ViaProtocolVersionsDal<'_, 'a>;
-=======
     fn via_indexer_dal(&mut self) -> ViaIndexerDal<'_, 'a>;
->>>>>>> bbe33f05
 }
 
 #[derive(Clone, Debug)]
@@ -79,12 +73,11 @@
         ViaTransactionsDal { storage: self }
     }
 
-<<<<<<< HEAD
     fn via_protocol_versions_dal(&mut self) -> ViaProtocolVersionsDal<'_, 'a> {
         ViaProtocolVersionsDal { storage: self }
-=======
+    }
+
     fn via_indexer_dal(&mut self) -> ViaIndexerDal<'_, 'a> {
         ViaIndexerDal { storage: self }
->>>>>>> bbe33f05
     }
 }