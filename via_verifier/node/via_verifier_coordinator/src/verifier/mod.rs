--- conflicted
+++ resolved
@@ -162,11 +162,7 @@
             let (expected_l1_batch_number, _, _) =
                 withdrawal_session.prepare_withdrawal_session().await?;
 
-<<<<<<< HEAD
             let actual_batch_number = session_op.get_l1_batch_number();
-=======
-            let actual_batch_number = session_op.get_l1_batche_number();
->>>>>>> d1fbc436
             if expected_l1_batch_number > 0 && actual_batch_number != expected_l1_batch_number {
                 tracing::warn!(
                     "Withdrawal session not yet sequential: last processed {}, found {}",
@@ -178,7 +174,6 @@
         }
 
         if self
-<<<<<<< HEAD
             .is_bridge_session_already_processed(session_op.get_l1_batch_number())
             .await?
         {
@@ -186,11 +181,6 @@
                 "Session already processed l1_batch_number {}",
                 session_op.get_l1_batch_number()
             );
-=======
-            .is_bridge_session_already_processed(session_op.get_l1_batche_number())
-            .await?
-        {
->>>>>>> d1fbc436
             return Ok(());
         }
 
