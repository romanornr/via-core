use std::{collections::HashMap, sync::Arc};

use anyhow::Context;
use axum::{extract::State, response::Response, Json};
use base64::Engine;
use bitcoin::{
    hashes::Hash,
    sighash::{Prevouts, SighashCache},
    TapSighashType, Txid,
};
use musig2::{BinaryEncoding, PubNonce};
use serde::Serialize;
use tracing::instrument;
use via_btc_client::{traits::Serializable, withdrawal_builder::WithdrawalRequest};
use via_verifier_dal::VerifierDal;
use zksync_types::H256;

use super::{api_decl::RestApi, error::ApiError};
use crate::{
    types::{NoncePair, PartialSignaturePair, SigningSession, SigningSessionResponse},
    utils::{decode_signature, encode_signature, h256_to_txid},
};

fn ok_json<T: Serialize>(data: T) -> Response<String> {
    Response::builder()
        .status(axum::http::StatusCode::OK)
        .body(serde_json::to_string(&data).expect("Failed to serialize"))
        .unwrap()
}

impl RestApi {
    #[instrument(skip(self_))]
    pub async fn new_session(
        State(self_): State<Arc<Self>>,
    ) -> anyhow::Result<Response<String>, ApiError> {
        let mut l1_block_number: i64;

        {
            let signing_session = self_.state.signing_session.read().await;
            l1_block_number = signing_session.l1_block_number;
        }

        if l1_block_number != 0 {
            let withdrawal_tx = self_
                .master_connection_pool
                .connection_tagged("coordinator api")
                .await?
                .via_votes_dal()
                .get_vote_transaction_withdrawal_tx(l1_block_number)
                .await?;

            if withdrawal_tx.is_none() {
                // The withdrawal process is in progress
                return Ok(ok_json(l1_block_number));
            }
        }

        // Get the l1 batches finilized but withdrawals not yet processed
        let blocks = self_
            .master_connection_pool
            .connection_tagged("coordinator")
            .await?
            .via_votes_dal()
            .get_finalized_blocks_and_non_processed_withdrawals()
            .await?;

        if blocks.is_empty() {
            if l1_block_number != 0 {
                self_.reset_session().await;
            }
            return Ok(ok_json("No block found for processing withdrawals"));
        }

        let mut withdrawals_to_process: Vec<WithdrawalRequest> = Vec::new();
        let mut proof_txid = Txid::all_zeros();

        tracing::info!(
            "Found {} finalized unprocessed L1 batch(es) with withdrawals waiting to be processed",
            blocks.len()
        );

        for (block_number, blob_id, proof_tx_id) in blocks.iter() {
            let withdrawals: Vec<WithdrawalRequest> = self_
                .withdrawal_client
                .get_withdrawals(blob_id)
                .await
                .context("Error to get withdrawals from DA")?;

            if !withdrawals.is_empty() {
<<<<<<< HEAD
                proof_txid = Self::h256_to_txid(proof_tx_id).context("Invalid proof tx id")?;
=======
                proof_txid = h256_to_txid(&proof_tx_id).context("Invalid proof tx id")?;
>>>>>>> c50adfe0
                l1_block_number = *block_number;
                withdrawals_to_process = withdrawals;
                tracing::info!(
                    "L1 batch {} includes withdrawal requests {}",
                    block_number.clone(),
                    withdrawals_to_process.len()
                );
                break;
            } else {
                // If there is no withdrawals to process in a batch, update the status and mark it as processed
                self_
                    .master_connection_pool
                    .connection_tagged("coordinator")
                    .await?
                    .via_votes_dal()
                    .mark_vote_transaction_as_processed_withdrawals(H256::zero(), *block_number)
                    .await
                    .context("Error to mark a vote transaction as processed")?;
                tracing::info!(
                    "There is no withdrawal to process in l1 batch {}",
                    block_number.clone()
                );
            }
        }

        if withdrawals_to_process.is_empty() {
            self_.reset_session().await;
            return Ok(ok_json("There are no withdrawals to process"));
        }

        tracing::info!(
            "Found withdrawals in the l1 batch {}, total withdrawals: {}",
            l1_block_number,
            withdrawals_to_process.len()
        );

        let unsigned_tx_result = self_
            .withdrawal_builder
            .create_unsigned_withdrawal_tx(withdrawals_to_process, proof_txid)
            .await;

        let unsigned_tx = match unsigned_tx_result {
            Ok(unsigned_tx) => unsigned_tx,
            Err(err) => {
                tracing::error!("Invalid unsigned tx for batch {l1_block_number}: {err}");
                return Err(ApiError::InternalServerError(
                    "Invalid unsigned tx".to_string(),
                ));
            }
        };

        let mut sighash_cache = SighashCache::new(&unsigned_tx.tx);
        let sighash_type = TapSighashType::All;
        let mut txout_list = Vec::with_capacity(unsigned_tx.utxos.len());

        for (_, txout) in unsigned_tx.utxos.clone() {
            txout_list.push(txout);
        }
        let sighash = sighash_cache
            .taproot_key_spend_signature_hash(0, &Prevouts::All(&txout_list), sighash_type)
            .context("Error taproot_key_spend_signature_hash")?;

        let new_sesssion = SigningSession {
            l1_block_number,
            received_nonces: HashMap::new(),
            received_sigs: HashMap::new(),
            message: sighash.to_byte_array().to_vec(),
            unsigned_tx: Some(unsigned_tx),
        };

        {
            let mut session = self_.state.signing_session.write().await;
            *session = new_sesssion;
        }

        tracing::info!("New session created for l1 batch {}", l1_block_number);

        return Ok(ok_json(l1_block_number));
    }

    #[instrument(skip(self_))]
    pub async fn get_session(State(self_): State<Arc<Self>>) -> Response<String> {
        let session = self_.state.signing_session.read().await;

        let mut unsigned_tx_bytes = Vec::new();
        if let Some(unsigned_tx) = self_.state.signing_session.read().await.unsigned_tx.clone() {
            unsigned_tx_bytes = unsigned_tx.to_bytes();
        };

        return ok_json(SigningSessionResponse {
            l1_block_number: session.l1_block_number,
            message_to_sign: hex::encode(&session.message),
            required_signers: self_.state.required_signers,
            received_nonces: session.received_nonces.len(),
            received_partial_signatures: session.received_sigs.len(),
            unsigned_tx: unsigned_tx_bytes,
        });
    }

    #[instrument(skip(self_))]
    pub async fn submit_nonce(
        State(self_): State<Arc<Self>>,
        Json(nonce_pair): Json<NoncePair>,
    ) -> anyhow::Result<Response<String>, ApiError> {
        let decoded_nonce =
            match base64::engine::general_purpose::STANDARD.decode(&nonce_pair.nonce) {
                Ok(nonce) => nonce,
                Err(_) => return Err(ApiError::BadRequest("Invalid nonce pair".to_string())),
            };

        let pub_nonce = match PubNonce::from_bytes(&decoded_nonce) {
            Ok(nonce) => nonce,
            Err(_) => return Err(ApiError::BadRequest("Invalid pub nonce".to_string())),
        };

        let mut session = self_.state.signing_session.write().await;

        session
            .received_nonces
            .insert(nonce_pair.signer_index, pub_nonce);

        Ok(ok_json("Success"))
    }

    #[instrument(skip(self_))]
    pub async fn submit_partial_signature(
        State(self_): State<Arc<Self>>,
        Json(sig_pair): Json<PartialSignaturePair>,
    ) -> anyhow::Result<Response<String>, ApiError> {
        let partial_sig = match decode_signature(sig_pair.signature) {
            Ok(sig) => sig,
            Err(_) => return Err(ApiError::BadRequest("Invalid signature".to_string())),
        };

        {
            let mut session = self_.state.signing_session.write().await;

            session
                .received_sigs
                .insert(sig_pair.signer_index, partial_sig);
        }
        Ok(ok_json("Success"))
    }

    #[instrument(skip(self_))]
    pub async fn get_nonces(State(self_): State<Arc<Self>>) -> Response<String> {
        let session = self_.state.signing_session.read().await;

        let mut nonces = HashMap::new();
        for (&idx, nonce) in &session.received_nonces {
            nonces.insert(
                idx,
                base64::engine::general_purpose::STANDARD.encode(nonce.to_bytes()),
            );
        }
        ok_json(nonces)
    }

    #[instrument(skip(self_))]
    pub async fn get_submitted_signatures(State(self_): State<Arc<Self>>) -> Response<String> {
        let session = self_.state.signing_session.read().await;
        let mut signatures = HashMap::new();
        for (&signer_index, signature) in &session.received_sigs {
            let sig = encode_signature(signer_index, *signature).unwrap();
            signatures.insert(signer_index, sig);
        }
        ok_json(signatures)
    }

    pub async fn reset_session(&self) {
        let mut session = self.state.signing_session.write().await;
        *session = SigningSession::default();
    }
}<|MERGE_RESOLUTION|>--- conflicted
+++ resolved
@@ -87,11 +87,7 @@
                 .context("Error to get withdrawals from DA")?;
 
             if !withdrawals.is_empty() {
-<<<<<<< HEAD
-                proof_txid = Self::h256_to_txid(proof_tx_id).context("Invalid proof tx id")?;
-=======
                 proof_txid = h256_to_txid(&proof_tx_id).context("Invalid proof tx id")?;
->>>>>>> c50adfe0
                 l1_block_number = *block_number;
                 withdrawals_to_process = withdrawals;
                 tracing::info!(
