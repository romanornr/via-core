--- conflicted
+++ resolved
@@ -54,12 +54,9 @@
     // pubkey: 02043f839b8ecd9ffd79f26ec7d05750555cd0d1e0777cfc84a29b7e38e6324662
     let verifier_2_private_key = "cQ4UHjdsGWFMcQ8zXcaSr7m4Kxq9x7g9EKqguTaFH7fA34mZAnqW".to_string();
     // pubkey: 03cf1b1c7ad2952a99e6e2d12d52437f41f867c30eceef1bf88f402296424d6eb8
-<<<<<<< HEAD
     let _verifier_3_private_key =
         "cS9UbUKKepDjthBFPBDBe5vGVjNXXygCN75kPWmNKk7HTPV8p6he".to_string();
-=======
-    let verifier_3_private_key = "cS9UbUKKepDjthBFPBDBe5vGVjNXXygCN75kPWmNKk7HTPV8p6he".to_string();
->>>>>>> bd2aee03
+
 
     let sequencer_p2wpkh_address = "bcrt1qx2lk0unukm80qmepjp49hwf9z6xnz0s73k9j56"
         .parse::<BitcoinAddress<NetworkUnchecked>>()?;
@@ -69,17 +66,11 @@
         .parse::<BitcoinAddress<NetworkUnchecked>>()?;
     let _verifier_3_p2wpkh_address = "bcrt1q23lgaa90s85jvtl6dsrkvn0g949cwjkwuyzwdm"
         .parse::<BitcoinAddress<NetworkUnchecked>>()?;
-<<<<<<< HEAD
-
+  
     // cargo run --example key_generation_setup coordinator 03d8e2443ef58aa80fb6256bf3b94d2ecf9117f19cb17661ec60ad35fd84ff4a8b 02043f839b8ecd9ffd79f26ec7d05750555cd0d1e0777cfc84a29b7e38e6324662
     let bridge_musig2_address = "bcrt1p3s7m76wp5seprjy4gdxuxrr8pjgd47q5s8lu9vefxmp0my2p4t9qh6s8kq"
         .parse::<BitcoinAddress<NetworkUnchecked>>()?;
-=======
-    // cargo run --example key_generation_setup coordinator 03d8e2443ef58aa80fb6256bf3b94d2ecf9117f19cb17661ec60ad35fd84ff4a8b 02043f839b8ecd9ffd79f26ec7d05750555cd0d1e0777cfc84a29b7e38e6324662
-    let bridge_p2wpkh_mpc_address =
-        "bcrt1paf9ewekz080f4vluhm0sau7wn3f7uuxcngh9ffyram4q7qjsx4cqsa23tj"
-            .parse::<BitcoinAddress<NetworkUnchecked>>()?;
->>>>>>> bd2aee03
+
 
     let mut verifier_inscribers: Vec<Inscriber> = vec![
         create_inscriber(
