--- conflicted
+++ resolved
@@ -204,11 +204,7 @@
 
         debug!("Parsed {} verifier addresses", verifier_addresses.len());
 
-<<<<<<< HEAD
         let bridge_address = instructions.get(instructions.len() - 2).and_then(|instr| {
-=======
-        let bridge_address = instructions.get(instructions.len() - 3).and_then(|instr| {
->>>>>>> ad63d4e0
             if let Instruction::PushBytes(bytes) = instr {
                 std::str::from_utf8(bytes.as_bytes()).ok().and_then(|s| {
                     s.parse::<Address<NetworkUnchecked>>()
