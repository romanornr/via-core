use std::collections::VecDeque;

use bincode::{deserialize, serialize};
use bitcoin::{
    address::NetworkUnchecked, hashes::FromSliceError, script::PushBytesBuf,
    taproot::Signature as TaprootSignature, Amount, TxIn, TxOut, Txid,
};
pub use bitcoin::{Address as BitcoinAddress, Network as BitcoinNetwork, Txid as BitcoinTxid};
pub use bitcoincore_rpc::Auth as NodeAuth;
use lazy_static::lazy_static;
use serde::{Deserialize, Serialize};
use thiserror::Error;
use zksync_basic_types::H256;
use zksync_object_store::{serialize_using_bincode, Bucket, StoredObject};
use zksync_types::{Address as EVMAddress, L1BatchNumber};

use crate::traits::Serializable;

#[derive(Clone, Debug, PartialEq, Serialize, Deserialize)]
pub enum Vote {
    Ok,
    NotOk,
}

#[derive(Clone, Debug, PartialEq, Serialize, Deserialize)]
pub struct L1BatchDAReferenceInput {
    pub l1_batch_hash: H256,
    pub l1_batch_index: L1BatchNumber,
    pub da_identifier: String,
    pub blob_id: String,
}

#[derive(Clone, Debug, PartialEq)]
pub struct L1BatchDAReference {
    pub common: CommonFields,
    pub input: L1BatchDAReferenceInput,
}

#[derive(Clone, Debug, PartialEq, Serialize, Deserialize)]
pub struct ProofDAReferenceInput {
    pub l1_batch_reveal_txid: Txid,
    pub da_identifier: String,
    pub blob_id: String,
}

#[derive(Clone, Debug, PartialEq)]
pub struct ProofDAReference {
    pub common: CommonFields,
    pub input: ProofDAReferenceInput,
}

#[derive(Clone, Debug, PartialEq, Serialize, Deserialize)]
pub struct ValidatorAttestationInput {
    pub reference_txid: Txid,
    pub attestation: Vote,
}

#[derive(Clone, Debug, PartialEq)]
pub struct ValidatorAttestation {
    pub common: CommonFields,
    pub input: ValidatorAttestationInput,
}

#[derive(Clone, Debug, PartialEq)]
pub struct CommonFields {
    pub schnorr_signature: TaprootSignature,
    pub encoded_public_key: PushBytesBuf,
    pub block_height: u32,
    pub tx_id: Txid,
    pub p2wpkh_address: Option<BitcoinAddress>,
}

#[derive(Clone, Debug, PartialEq, Serialize, Deserialize)]
pub struct SystemBootstrappingInput {
    pub start_block_height: u32,
    pub verifier_p2wpkh_addresses: Vec<BitcoinAddress<NetworkUnchecked>>,
    pub bridge_musig2_address: BitcoinAddress<NetworkUnchecked>,
    pub bootloader_hash: H256,
    pub abstract_account_hash: H256,
}

#[derive(Clone, Debug, PartialEq)]
pub struct SystemBootstrapping {
    pub common: CommonFields,
    pub input: SystemBootstrappingInput,
}

#[derive(Clone, Debug, PartialEq, Serialize, Deserialize)]
pub struct ProposeSequencerInput {
    pub sequencer_new_p2wpkh_address: BitcoinAddress<NetworkUnchecked>,
}

#[derive(Clone, Debug, PartialEq)]
pub struct ProposeSequencer {
    pub common: CommonFields,
    pub input: ProposeSequencerInput,
}

#[derive(Clone, Debug, PartialEq, Serialize, Deserialize)]
pub struct L1ToL2MessageInput {
    pub receiver_l2_address: EVMAddress,
    pub l2_contract_address: EVMAddress,
    pub call_data: Vec<u8>,
}

#[derive(Clone, Debug, PartialEq)]
pub struct L1ToL2Message {
    pub common: CommonFields,
    pub amount: Amount,
    pub input: L1ToL2MessageInput,
    pub tx_outputs: Vec<TxOut>,
}

#[derive(Clone, Debug, PartialEq, Serialize, Deserialize)]
pub enum InscriptionMessage {
    L1BatchDAReference(L1BatchDAReferenceInput),
    ProofDAReference(ProofDAReferenceInput),
    ValidatorAttestation(ValidatorAttestationInput),
    SystemBootstrapping(SystemBootstrappingInput),
    ProposeSequencer(ProposeSequencerInput),
    L1ToL2Message(L1ToL2MessageInput),
}

impl Serializable for InscriptionMessage {
    fn to_bytes(&self) -> Vec<u8> {
        serialize(self).expect("error serialize the InscriptionMessage")
    }

    fn from_bytes(bytes: &[u8]) -> Self
    where
        Self: Sized,
    {
        deserialize(bytes).expect("error deserialize the InscriptionMessage")
    }
}

<<<<<<< HEAD
=======
#[derive(Debug, Default)]
pub struct InscriptionConfig {
    pub fee_multiplier: u64,
}

>>>>>>> d20a853c
#[derive(Debug)]
pub struct Recipient {
    pub address: BitcoinAddress,
    pub amount: Amount,
}

impl Recipient {
    pub fn new(address: BitcoinAddress, amount: Amount) -> Self {
        Recipient { address, amount }
    }
}

#[derive(Clone, Debug, PartialEq)]
pub enum FullInscriptionMessage {
    L1BatchDAReference(L1BatchDAReference),
    ProofDAReference(ProofDAReference),
    ValidatorAttestation(ValidatorAttestation),
    SystemBootstrapping(SystemBootstrapping),
    ProposeSequencer(ProposeSequencer),
    L1ToL2Message(L1ToL2Message),
}

#[derive(Clone, Debug, PartialEq, Serialize, Deserialize)]
pub struct FeePayerCtx {
    pub fee_payer_utxo_txid: Txid,
    pub fee_payer_utxo_vout: u32,
    pub fee_payer_utxo_value: Amount,
}

#[derive(Clone, Debug, PartialEq, Serialize, Deserialize)]
pub struct CommitTxInput {
    pub spent_utxo: Vec<TxIn>,
}

lazy_static! {
    pub static ref SYSTEM_BOOTSTRAPPING_MSG: PushBytesBuf =
        PushBytesBuf::from(b"SystemBootstrappingMessage");
    pub static ref PROPOSE_SEQUENCER_MSG: PushBytesBuf =
        PushBytesBuf::from(b"ProposeSequencerMessage");
    pub static ref VALIDATOR_ATTESTATION_MSG: PushBytesBuf =
        PushBytesBuf::from(b"ValidatorAttestationMessage");
    pub static ref L1_BATCH_DA_REFERENCE_MSG: PushBytesBuf =
        PushBytesBuf::from(b"L1BatchDAReferenceMessage");
    pub static ref PROOF_DA_REFERENCE_MSG: PushBytesBuf =
        PushBytesBuf::from(b"ProofDAReferenceMessage");
    pub static ref L1_TO_L2_MSG: PushBytesBuf = PushBytesBuf::from(b"L1ToL2Message");
}
pub(crate) const VIA_INSCRIPTION_PROTOCOL: &str = "via_inscription_protocol";

#[derive(Clone, Debug, Serialize, Deserialize)]
pub struct InscriptionRequest {
    pub message: InscriptionMessage,
    pub inscriber_output: InscriberOutput,
    pub fee_payer_ctx: FeePayerCtx,
    pub commit_tx_input: CommitTxInput,
}

#[derive(Clone, Debug, Serialize, Deserialize)]
pub struct InscriberContext {
    pub fifo_queue: VecDeque<InscriptionRequest>,
}

const CTX_CAPACITY: usize = 10;

impl InscriberContext {
    pub fn new() -> Self {
        Self {
            fifo_queue: VecDeque::with_capacity(CTX_CAPACITY),
        }
    }
}

impl Default for InscriberContext {
    fn default() -> Self {
        Self::new()
    }
}

impl StoredObject for InscriberContext {
    const BUCKET: Bucket = Bucket::ViaInscriberContext;

    type Key<'a> = u32;

    fn encode_key(key: Self::Key<'_>) -> String {
        format!("inscriber_context_{key}.bin")
    }

    serialize_using_bincode!();
}

#[derive(Clone, Debug, Serialize, Deserialize)]
pub struct InscriberOutput {
    pub commit_txid: Txid,
    pub commit_raw_tx: String,
    pub commit_tx_fee_rate: u64,
    pub reveal_txid: Txid,
    pub reveal_raw_tx: String,
    pub reveal_tx_fee_rate: u64,
    pub is_broadcasted: bool,
}

#[derive(Debug, Error, Clone)]
pub enum BitcoinError {
    #[error("RPC error: {0}")]
    Rpc(String),

    #[error("Invalid address: {0}")]
    InvalidAddress(String),

    #[error("Invalid transaction: {0}")]
    InvalidTransaction(String),

    #[error("Signing error: {0}")]
    SigningError(String),

    #[error("Inscription error: {0}")]
    InscriptionError(String),

    #[error("Indexing error: {0}")]
    IndexingError(String),

    #[error("Transaction building error: {0}")]
    TransactionBuildingError(String),

    #[error("Fee estimation error: {0}")]
    FeeEstimationFailed(String),

    #[error("Invalid network: {0}")]
    InvalidNetwork(String),

    #[error("Invalid output point: {0}")]
    InvalidOutpoint(String),

    #[error("Invalid private key: {0}")]
    InvalidPrivateKey(String),

    #[error("Compressed public key error: {0}")]
    CompressedPublicKeyError(String),

    #[error("Uncompressed public key error: {0}")]
    UncompressedPublicKeyError(String),

    #[error("Other error: {0}")]
    Other(String),
}

pub type Result<T> = std::result::Result<T, BitcoinError>;

pub type BitcoinClientResult<T> = Result<T>;
pub type BitcoinRpcResult<T> = Result<T>;

impl From<bitcoincore_rpc::Error> for BitcoinError {
    fn from(error: bitcoincore_rpc::Error) -> Self {
        BitcoinError::Rpc(error.to_string())
    }
}

impl From<bitcoin::address::ParseError> for BitcoinError {
    fn from(error: bitcoin::address::ParseError) -> Self {
        BitcoinError::InvalidAddress(error.to_string())
    }
}

impl From<bitcoin::hex::HexToArrayError> for BitcoinError {
    fn from(error: bitcoin::hex::HexToArrayError) -> Self {
        BitcoinError::InvalidTransaction(error.to_string())
    }
}

/// Custom error type for the BitcoinInscriptionIndexer
#[derive(Error, Debug)]
pub enum IndexerError {
    #[error("Bootstrap process incomplete: {0}")]
    IncompleteBootstrap(String),
    #[error("Invalid block height: {0}")]
    InvalidBlockHeight(u32),
    #[error("Bitcoin client error: {0}")]
    BitcoinClientError(#[from] BitcoinError),
    #[error("Tx_id parsing error: {0}")]
    TxIdParsingError(#[from] FromSliceError),
}

pub type BitcoinIndexerResult<T> = std::result::Result<T, IndexerError>;
pub type BitcoinSignerResult<T> = Result<T>;
pub type BitcoinInscriberResult<T> = Result<T>;

pub type BitcoinTransactionBuilderResult<T> = Result<T>;<|MERGE_RESOLUTION|>--- conflicted
+++ resolved
@@ -134,14 +134,6 @@
     }
 }
 
-<<<<<<< HEAD
-=======
-#[derive(Debug, Default)]
-pub struct InscriptionConfig {
-    pub fee_multiplier: u64,
-}
-
->>>>>>> d20a853c
 #[derive(Debug)]
 pub struct Recipient {
     pub address: BitcoinAddress,
