use std::fmt;

use async_trait::async_trait;
use chrono::Utc;
use zksync_types::{btc_block::ViaBtcL1BlockDetails, L1BatchNumber};

#[async_trait]
pub trait ViaBtcL1BatchCommitCriterion: fmt::Debug + Send + Sync {
    #[allow(dead_code)]
    // Takes `&self` receiver for the trait to be object-safe
    fn name(&self) -> &'static str;

    /// Returns `None` if there is no need to publish any L1 batches.
    /// Otherwise, returns the number of the last L1 batch that needs to be committed.
    async fn last_l1_batch_to_publish(
        &mut self,
        consecutive_l1_batches: &[ViaBtcL1BlockDetails],
    ) -> Option<L1BatchNumber>;
}

#[derive(Debug)]
pub struct ViaNumberCriterion {
    pub limit: u32,
}

#[async_trait]
impl ViaBtcL1BatchCommitCriterion for ViaNumberCriterion {
    fn name(&self) -> &'static str {
        "l1_batch_number"
    }

    async fn last_l1_batch_to_publish(
        &mut self,
        consecutive_l1_batches: &[ViaBtcL1BlockDetails],
    ) -> Option<L1BatchNumber> {
<<<<<<< HEAD
        consecutive_l1_batches
            .first()
            .map(|batch| batch.header.number)
=======
        let mut batch_numbers = consecutive_l1_batches.iter().map(|batch| batch.number.0);

        let first = batch_numbers.next()?;
        let last_batch_number = batch_numbers.last().unwrap_or(first);
        let batch_count = last_batch_number - first + 1;
        if batch_count >= self.limit {
            let result = L1BatchNumber(first + self.limit - 1);
            Some(result)
        } else {
            None
        }
>>>>>>> ad63d4e0
    }
}

#[derive(Debug)]
pub struct TimestampDeadlineCriterion {
    /// Maximum L1 batch age in seconds. Once reached, we pack and publish all the available L1 batches.
    pub deadline_seconds: u32,
}

#[async_trait]
impl ViaBtcL1BatchCommitCriterion for TimestampDeadlineCriterion {
    fn name(&self) -> &'static str {
        "timestamp"
    }

    async fn last_l1_batch_to_publish(
        &mut self,
        consecutive_l1_batches: &[ViaBtcL1BlockDetails],
    ) -> Option<L1BatchNumber> {
        let current_timestamp = Utc::now().timestamp() as u64;
<<<<<<< HEAD
        let block_timestamp = consecutive_l1_batches.first()?.header.timestamp;
        if block_timestamp + self.deadline_seconds as u64 <= current_timestamp {
            return Some(consecutive_l1_batches[0].header.number);
=======
        let mut block_number: Option<L1BatchNumber> = None;
        for block in consecutive_l1_batches {
            if block.timestamp as u64 + self.deadline_seconds as u64 <= current_timestamp {
                block_number = Some(block.number);
                continue;
            }
            break;
>>>>>>> ad63d4e0
        }
        block_number
    }
}<|MERGE_RESOLUTION|>--- conflicted
+++ resolved
@@ -33,11 +33,6 @@
         &mut self,
         consecutive_l1_batches: &[ViaBtcL1BlockDetails],
     ) -> Option<L1BatchNumber> {
-<<<<<<< HEAD
-        consecutive_l1_batches
-            .first()
-            .map(|batch| batch.header.number)
-=======
         let mut batch_numbers = consecutive_l1_batches.iter().map(|batch| batch.number.0);
 
         let first = batch_numbers.next()?;
@@ -49,7 +44,6 @@
         } else {
             None
         }
->>>>>>> ad63d4e0
     }
 }
 
@@ -70,11 +64,6 @@
         consecutive_l1_batches: &[ViaBtcL1BlockDetails],
     ) -> Option<L1BatchNumber> {
         let current_timestamp = Utc::now().timestamp() as u64;
-<<<<<<< HEAD
-        let block_timestamp = consecutive_l1_batches.first()?.header.timestamp;
-        if block_timestamp + self.deadline_seconds as u64 <= current_timestamp {
-            return Some(consecutive_l1_batches[0].header.number);
-=======
         let mut block_number: Option<L1BatchNumber> = None;
         for block in consecutive_l1_batches {
             if block.timestamp as u64 + self.deadline_seconds as u64 <= current_timestamp {
@@ -82,7 +71,6 @@
                 continue;
             }
             break;
->>>>>>> ad63d4e0
         }
         block_number
     }
