mod message_processors;
mod metrics;

use std::sync::Arc;

use message_processors::GovernanceUpgradesEventProcessor;
use tokio::sync::watch;
// re-export via_btc_client types
pub use via_btc_client::types::BitcoinNetwork;
<<<<<<< HEAD
use via_btc_client::{indexer::BitcoinInscriptionIndexer, types::BitcoinAddress};
use zksync_config::ViaBtcWatchConfig;
=======
use via_btc_client::{
    indexer::BitcoinInscriptionIndexer,
    types::{BitcoinAddress, BitcoinTxid, NodeAuth},
};
use zksync_config::{configs::via_btc_watch::L1_BLOCKS_CHUNK, ActorRole};
>>>>>>> a2e80b99
use zksync_dal::{Connection, ConnectionPool, Core, CoreDal};
use zksync_node_fee_model::BatchFeeModelInputProvider;
use zksync_types::PriorityOpId;

use self::{
    message_processors::{
        L1ToL2MessageProcessor, MessageProcessor, MessageProcessorError, VotableMessageProcessor,
    },
    metrics::{ErrorType, METRICS},
};

#[derive(Debug)]
struct BtcWatchState {
    last_processed_bitcoin_block: u32,
    next_expected_priority_id: PriorityOpId,
}

#[derive(Debug)]
pub struct BtcWatch {
    btc_watch_config: ViaBtcWatchConfig,
    indexer: BitcoinInscriptionIndexer,
    pool: ConnectionPool<Core>,
    state: BtcWatchState,
    message_processors: Vec<Box<dyn MessageProcessor>>,
<<<<<<< HEAD
=======
    start_l1_block_number: u32,
>>>>>>> a2e80b99
}

impl BtcWatch {
    #[allow(clippy::too_many_arguments)]
    pub async fn new(
        btc_watch_config: ViaBtcWatchConfig,
        indexer: BitcoinInscriptionIndexer,
        batch_fee_input_provider: Arc<dyn BatchFeeModelInputProvider>,
        pool: ConnectionPool<Core>,
<<<<<<< HEAD
        bridge_address: BitcoinAddress,
=======
        poll_interval: Duration,
        start_l1_block_number: u32,
        actor_role: &ActorRole,
>>>>>>> a2e80b99
        zk_agreement_threshold: f64,
        restart_indexing: bool,
    ) -> anyhow::Result<Self> {
<<<<<<< HEAD
        let mut storage = pool.connection_tagged("via_btc_watch").await?;
        let state =
            Self::initialize_state(&indexer, &mut storage, btc_watch_config.btc_blocks_lag).await?;
=======
        let indexer =
            BitcoinInscriptionIndexer::new(rpc_url, network, node_auth, bootstrap_txids).await?;
        let mut storage = pool.connection_tagged(BtcWatch::module_name()).await?;
        let state = Self::initialize_state(
            &indexer,
            &mut storage,
            start_l1_block_number,
            restart_indexing,
        )
        .await?;
>>>>>>> a2e80b99
        tracing::info!("initialized state: {state:?}");

        let protocol_semantic_version = storage
            .protocol_versions_dal()
            .latest_semantic_version()
            .await
            .expect("Failed to load the latest protocol semantic version")
            .ok_or_else(|| anyhow::anyhow!("Protocol version is missing"))?;

        drop(storage);

        // Only build message processors that match the actor role:
        let message_processors: Vec<Box<dyn MessageProcessor>> = vec![
            Box::new(GovernanceUpgradesEventProcessor::new(
                protocol_semantic_version,
            )),
            Box::new(L1ToL2MessageProcessor::new(
                batch_fee_input_provider,
                bridge_address,
                state.next_expected_priority_id,
            )),
            Box::new(VotableMessageProcessor::new(zk_agreement_threshold)),
        ];

        Ok(Self {
            btc_watch_config,
            indexer,
            pool,
            state,
            message_processors,
<<<<<<< HEAD
=======
            start_l1_block_number,
>>>>>>> a2e80b99
        })
    }

    async fn initialize_state(
        indexer: &BitcoinInscriptionIndexer,
        storage: &mut Connection<'_, Core>,
        start_l1_block_number: u32,
        restart_indexing: bool,
    ) -> anyhow::Result<BtcWatchState> {
        let mut last_processed_bitcoin_block = storage
            .via_indexer_dal()
            .get_last_processed_l1_block(BtcWatch::module_name())
            .await? as u32;

        if last_processed_bitcoin_block == 0 || restart_indexing {
            storage
                .via_indexer_dal()
                .init_indexer_metadata(BtcWatch::module_name(), start_l1_block_number)
                .await?;
            last_processed_bitcoin_block = start_l1_block_number - 1;
        }

        let next_expected_priority_id = storage
            .via_transactions_dal()
            .last_priority_id()
            .await?
            .map(|id| id + 1)
            .unwrap_or(PriorityOpId(0));

        Ok(BtcWatchState {
            last_processed_bitcoin_block,
            next_expected_priority_id,
        })
    }

    pub async fn run(mut self, mut stop_receiver: watch::Receiver<bool>) -> anyhow::Result<()> {
        let mut timer = tokio::time::interval(self.btc_watch_config.poll_interval());
        let pool = self.pool.clone();

        while !*stop_receiver.borrow_and_update() {
            tokio::select! {
                _ = timer.tick() => { /* continue iterations */ }
                _ = stop_receiver.changed() => break,
            }
            METRICS.btc_poll.inc();

            let mut storage = pool.connection_tagged(BtcWatch::module_name()).await?;
            match self.loop_iteration(&mut storage).await {
                Ok(()) => { /* everything went fine */ }
                Err(MessageProcessorError::Internal(err)) => {
                    METRICS.errors[&ErrorType::InternalError].inc();
                    tracing::error!("Internal error processing new blocks: {err:?}");
                    return Err(err);
                }
                Err(err) => {
                    tracing::error!("Failed to process new blocks: {err}");
<<<<<<< HEAD
                    self.state.last_processed_bitcoin_block = Self::initialize_state(
                        &self.indexer,
                        &mut storage,
                        self.btc_watch_config.btc_blocks_lag,
=======
                    self.last_processed_bitcoin_block = Self::initialize_state(
                        &self.indexer,
                        &mut storage,
                        self.start_l1_block_number,
                        false,
>>>>>>> a2e80b99
                    )
                    .await?
                    .last_processed_bitcoin_block;
                }
            }
        }

        tracing::info!("Stop signal received, via_btc_watch is shutting down");
        Ok(())
    }

    async fn loop_iteration(
        &mut self,
        storage: &mut Connection<'_, Core>,
    ) -> Result<(), MessageProcessorError> {
<<<<<<< HEAD
        let to_block =
=======
        let current_l1_block_number =
>>>>>>> a2e80b99
            self.indexer
                .fetch_block_height()
                .await
                .map_err(|e| MessageProcessorError::Internal(anyhow::anyhow!(e.to_string())))?
<<<<<<< HEAD
                .saturating_sub(self.btc_watch_config.block_confirmations) as u32;
        if to_block <= self.state.last_processed_bitcoin_block {
=======
                .saturating_sub(self.confirmations_for_btc_msg) as u32;
        if current_l1_block_number <= self.last_processed_bitcoin_block {
>>>>>>> a2e80b99
            return Ok(());
        }

        let mut to_block = self.last_processed_bitcoin_block + L1_BLOCKS_CHUNK;
        if to_block > current_l1_block_number {
            to_block = current_l1_block_number;
        }

        let messages = self
            .indexer
            .process_blocks(self.state.last_processed_bitcoin_block + 1, to_block)
            .await
            .map_err(|e| MessageProcessorError::Internal(e.into()))?;

        for processor in self.message_processors.iter_mut() {
            processor
                .process_messages(storage, messages.clone(), &mut self.indexer)
                .await
                .map_err(|e| MessageProcessorError::Internal(e.into()))?;
        }

<<<<<<< HEAD
        self.state.last_processed_bitcoin_block = to_block;
=======
        storage
            .via_indexer_dal()
            .update_last_processed_l1_block(BtcWatch::module_name(), to_block)
            .await
            .map_err(|e| MessageProcessorError::DatabaseError(e.to_string()))?;

        self.last_processed_bitcoin_block = to_block;
>>>>>>> a2e80b99
        Ok(())
    }

    fn module_name() -> &'static str {
        "via_btc_watch"
    }
}<|MERGE_RESOLUTION|>--- conflicted
+++ resolved
@@ -7,16 +7,8 @@
 use tokio::sync::watch;
 // re-export via_btc_client types
 pub use via_btc_client::types::BitcoinNetwork;
-<<<<<<< HEAD
 use via_btc_client::{indexer::BitcoinInscriptionIndexer, types::BitcoinAddress};
-use zksync_config::ViaBtcWatchConfig;
-=======
-use via_btc_client::{
-    indexer::BitcoinInscriptionIndexer,
-    types::{BitcoinAddress, BitcoinTxid, NodeAuth},
-};
-use zksync_config::{configs::via_btc_watch::L1_BLOCKS_CHUNK, ActorRole};
->>>>>>> a2e80b99
+use zksync_config::{configs::via_btc_watch::L1_BLOCKS_CHUNK, ViaBtcWatchConfig};
 use zksync_dal::{Connection, ConnectionPool, Core, CoreDal};
 use zksync_node_fee_model::BatchFeeModelInputProvider;
 use zksync_types::PriorityOpId;
@@ -41,10 +33,6 @@
     pool: ConnectionPool<Core>,
     state: BtcWatchState,
     message_processors: Vec<Box<dyn MessageProcessor>>,
-<<<<<<< HEAD
-=======
-    start_l1_block_number: u32,
->>>>>>> a2e80b99
 }
 
 impl BtcWatch {
@@ -54,32 +42,16 @@
         indexer: BitcoinInscriptionIndexer,
         batch_fee_input_provider: Arc<dyn BatchFeeModelInputProvider>,
         pool: ConnectionPool<Core>,
-<<<<<<< HEAD
         bridge_address: BitcoinAddress,
-=======
-        poll_interval: Duration,
-        start_l1_block_number: u32,
-        actor_role: &ActorRole,
->>>>>>> a2e80b99
         zk_agreement_threshold: f64,
-        restart_indexing: bool,
     ) -> anyhow::Result<Self> {
-<<<<<<< HEAD
-        let mut storage = pool.connection_tagged("via_btc_watch").await?;
-        let state =
-            Self::initialize_state(&indexer, &mut storage, btc_watch_config.btc_blocks_lag).await?;
-=======
-        let indexer =
-            BitcoinInscriptionIndexer::new(rpc_url, network, node_auth, bootstrap_txids).await?;
         let mut storage = pool.connection_tagged(BtcWatch::module_name()).await?;
         let state = Self::initialize_state(
-            &indexer,
             &mut storage,
-            start_l1_block_number,
-            restart_indexing,
+            btc_watch_config.start_l1_block_number,
+            btc_watch_config.restart_indexing,
         )
         .await?;
->>>>>>> a2e80b99
         tracing::info!("initialized state: {state:?}");
 
         let protocol_semantic_version = storage
@@ -110,15 +82,10 @@
             pool,
             state,
             message_processors,
-<<<<<<< HEAD
-=======
-            start_l1_block_number,
->>>>>>> a2e80b99
         })
     }
 
     async fn initialize_state(
-        indexer: &BitcoinInscriptionIndexer,
         storage: &mut Connection<'_, Core>,
         start_l1_block_number: u32,
         restart_indexing: bool,
@@ -170,18 +137,10 @@
                 }
                 Err(err) => {
                     tracing::error!("Failed to process new blocks: {err}");
-<<<<<<< HEAD
                     self.state.last_processed_bitcoin_block = Self::initialize_state(
-                        &self.indexer,
                         &mut storage,
-                        self.btc_watch_config.btc_blocks_lag,
-=======
-                    self.last_processed_bitcoin_block = Self::initialize_state(
-                        &self.indexer,
-                        &mut storage,
-                        self.start_l1_block_number,
-                        false,
->>>>>>> a2e80b99
+                        self.btc_watch_config.start_l1_block_number,
+                        self.btc_watch_config.restart_indexing,
                     )
                     .await?
                     .last_processed_bitcoin_block;
@@ -197,26 +156,17 @@
         &mut self,
         storage: &mut Connection<'_, Core>,
     ) -> Result<(), MessageProcessorError> {
-<<<<<<< HEAD
-        let to_block =
-=======
         let current_l1_block_number =
->>>>>>> a2e80b99
             self.indexer
                 .fetch_block_height()
                 .await
                 .map_err(|e| MessageProcessorError::Internal(anyhow::anyhow!(e.to_string())))?
-<<<<<<< HEAD
                 .saturating_sub(self.btc_watch_config.block_confirmations) as u32;
-        if to_block <= self.state.last_processed_bitcoin_block {
-=======
-                .saturating_sub(self.confirmations_for_btc_msg) as u32;
-        if current_l1_block_number <= self.last_processed_bitcoin_block {
->>>>>>> a2e80b99
+        if current_l1_block_number <= self.state.last_processed_bitcoin_block {
             return Ok(());
         }
 
-        let mut to_block = self.last_processed_bitcoin_block + L1_BLOCKS_CHUNK;
+        let mut to_block = self.state.last_processed_bitcoin_block + L1_BLOCKS_CHUNK;
         if to_block > current_l1_block_number {
             to_block = current_l1_block_number;
         }
@@ -234,17 +184,13 @@
                 .map_err(|e| MessageProcessorError::Internal(e.into()))?;
         }
 
-<<<<<<< HEAD
-        self.state.last_processed_bitcoin_block = to_block;
-=======
         storage
             .via_indexer_dal()
             .update_last_processed_l1_block(BtcWatch::module_name(), to_block)
             .await
             .map_err(|e| MessageProcessorError::DatabaseError(e.to_string()))?;
 
-        self.last_processed_bitcoin_block = to_block;
->>>>>>> a2e80b99
+        self.state.last_processed_bitcoin_block = to_block;
         Ok(())
     }
 
