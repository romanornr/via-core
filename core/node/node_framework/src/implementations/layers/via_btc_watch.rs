--- conflicted
+++ resolved
@@ -93,17 +93,9 @@
         }
 
         let btc_watch = BtcWatch::new(
-<<<<<<< HEAD
             self.btc_watch_config,
             indexer,
-=======
             input.fee_input.0,
-            self.btc_watch_config.rpc_url(),
-            network,
-            node_auth,
-            self.btc_watch_config.confirmations_for_btc_msg,
-            bootstrap_txids,
->>>>>>> 9773e538
             main_pool,
             self.via_genesis_config.bridge_address()?,
             self.via_genesis_config.zk_agreement_threshold,
